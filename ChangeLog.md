--- conflicted
+++ resolved
@@ -2,7 +2,6 @@
 
 Potentially breaking changes are marked with an exclamation point '!' at the begin of their description.
 
-<<<<<<< HEAD
 * 2016-01-?? v2.0
  * ! Changed language standard to C++14, thereby dropping support for GCC < 4.8.
  * ! Merged FullTensor and SparseTensor into a single Tensor class.
@@ -15,12 +14,9 @@
  * Several bug fixes, including SVD factor handling, SparseTensor summation, Tensor resize_dimension.
  * Added several test cases.
 
-* 2015-10-?? v1.4.3
-=======
 * 2016-01-14 v1.5.0
  * Added the ADF algorithm for rank one measurements instead of point evaluations.
  * Parallelized the ADF algorithm using openmp (note: at this point not compatible with the replacement allocator!)
->>>>>>> 3370a997
  * TT::random no longer uses size_t to measure the size of the tensor and no longer exceeds maximal ranks.
  * Fixed a bug in the ALS that caused the algorithm to always stop after one sweep if called without operator A.
 
