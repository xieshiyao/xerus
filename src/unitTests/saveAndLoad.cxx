--- conflicted
+++ resolved
@@ -80,15 +80,8 @@
 		
 		Tensor rA, rX;
 		
-<<<<<<< HEAD
-		xerus::misc::exec("mkdir -p unitTestFiles");
-		
 		misc::save_to_file(A, "unitTestFiles/A_binary.dat", misc::FileFormat::BINARY);
 		rA = misc::load_from_file<Tensor>("unitTestFiles/A_binary.dat");
-=======
-		A.save_to_file("unitTestFiles/A_binary.dat", FileFormat::BINARY);
-		rA = Tensor::load_from_file("unitTestFiles/A_binary.dat");
->>>>>>> 6a09336d
 		MTEST(approx_equal(A, rA), frob_norm(A-rA));
 		
 		misc::save_to_file(X, "unitTestFiles/X_binary.dat", misc::FileFormat::BINARY);
@@ -127,12 +120,12 @@
 		TensorNetwork ttX = TTTensor(X, 0.33);
 		TensorNetwork rA, rX;
 		
-		ttA.save_to_file("unitTestFiles/A.dat", FileFormat::TSV);
-		rA = TensorNetwork::load_from_file("unitTestFiles/A.dat");
+		misc::save_to_file(ttA, "unitTestFiles/A.dat", misc::FileFormat::TSV);
+		rA = misc::load_from_file<TensorNetwork>("unitTestFiles/A.dat");
 		TEST(approx_equal(ttA, rA));
 		
-		ttX.save_to_file("unitTestFiles/X.dat", FileFormat::TSV);
-		rX = TensorNetwork::load_from_file("unitTestFiles/X.dat");
+		misc::save_to_file(ttX, "unitTestFiles/X.dat", misc::FileFormat::TSV);
+		rX = misc::load_from_file<TensorNetwork>("unitTestFiles/X.dat");
 		TEST(approx_equal(ttX, rX));
 		
 		// Add a new dimension
@@ -161,12 +154,12 @@
 		TensorNetwork rA, rX;
 		
 		
-		ttA.save_to_file("unitTestFiles/A.dat", FileFormat::BINARY);
-		rA = TensorNetwork::load_from_file("unitTestFiles/A.dat");
+		misc::save_to_file(ttA, "unitTestFiles/A.dat", misc::FileFormat::BINARY);
+		rA = misc::load_from_file<TensorNetwork>("unitTestFiles/A.dat");
 		TEST(approx_equal(ttA, rA));
 		
-		ttX.save_to_file("unitTestFiles/X.dat", FileFormat::BINARY);
-		rX = TensorNetwork::load_from_file("unitTestFiles/X.dat");
+		misc::save_to_file(ttX, "unitTestFiles/X.dat", misc::FileFormat::BINARY);
+		rX = misc::load_from_file<TensorNetwork>("unitTestFiles/X.dat");
 		TEST(approx_equal(ttX, rX));
 		
 		
