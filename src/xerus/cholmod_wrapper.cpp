--- conflicted
+++ resolved
@@ -87,15 +87,7 @@
 	CholmodSparse::CholmodSparse(const size_t _m, const size_t _n, const size_t _N) 
 		 : matrix(cholmod_allocate_sparse(_m, _n, _N, 1, 1, 0, CHOLMOD_REAL, cholmodObject.get()), cholmodObject.get_deleter())
 	{
-<<<<<<< HEAD
 		REQUIRE(matrix && cholmodObject.c->status == 0, "cholmod_allocate_sparse did not allocate anything... status: " << cholmodObject.c->status << " call: " << _m << " " << _n << " " << _N << " alloc: " << cholmodObject.c->malloc_count);
-=======
-		LOG(pointer, static_cast<cholmod_common*>(cholmodObject.get()));
-		REQUIRE(matrix, "cholmod_allocate_sparse did not allocate anything... status: " << static_cast<cholmod_common*>(cholmodObject.get())->status << " call: " << _m << " " << _n << " " << _N << " alloc: " << cholmodObject.c->malloc_count);
-		if (matrix) {
-			LOG(test, "yay!");
-		}
->>>>>>> 6faaa031
 	}
 
 	CholmodSparse::CholmodSparse(const std::map<size_t, double>& _input, const size_t _m, const size_t _n, const bool _transpose) 
