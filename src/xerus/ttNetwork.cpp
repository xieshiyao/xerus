--- conflicted
+++ resolved
@@ -849,13 +849,6 @@
 		}
 		for (size_t n=fromRight; n > _position; --n) {
 			Tensor &currTensor = *nodes[n+1].tensorObject;
-<<<<<<< HEAD
-// 			( core(j,r), currTensor(r,i&1) ) = RQ(currTensor(j,i&1));
-			
-			( currTensor(i&1,r), core(r,j) ) = OrthogonalSplit(currTensor(j,i&1));
-			currTensor(r, i&1) = currTensor(i&1, r);
-			core(j,r) = core(r,j);
-=======
 			if (_keepRank) {
 				( core(j,r), currTensor(r,i&1) ) = RQ(currTensor(j,i&1));
 			} else {
@@ -865,7 +858,6 @@
 				nodes[n+1].neighbors.front().dimension = nodes[n].neighbors.back().dimension = currTensor.dimensions.front();
 			}
 			
->>>>>>> 42018265
 			Tensor &nextTensor = *nodes[n].tensorObject;
 			nextTensor(j&1,i) = nextTensor(j&1,r) * core(r,i);
 		}
