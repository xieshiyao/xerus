--- conflicted
+++ resolved
@@ -1459,12 +1459,8 @@
 				if (otherTTN) {
 					*meTTN = *otherTTN;
 				} else {
-<<<<<<< HEAD
-					static_cast<TensorNetwork*>(_me.tensorObject)->operator=(*_other.tensorObjectReadOnly);
+					_me.tensorObject->operator=(*_other.tensorObjectReadOnly);
 					meTTN->cannonicalized = false;
-=======
-					_me.tensorObject->operator=(*_other.tensorObjectReadOnly);
->>>>>>> 16062932
 					if (otherTTStack->cannonicalization_required) {
 						meTTN->move_core(otherTTStack->futureCorePosition);
 					}
@@ -1503,7 +1499,7 @@
 					if (otherTTN) {
 						*meTTN = *otherTTN;
 					} else {
-						static_cast<TensorNetwork*>(_me.tensorObject)->operator=(*_other.tensorObjectReadOnly);
+						_me.tensorObject->operator=(*_other.tensorObjectReadOnly);
 						meTTN->cannonicalized = false;
 						if (otherTTStack->cannonicalization_required) {
 							meTTN->move_core(otherTTStack->futureCorePosition);
