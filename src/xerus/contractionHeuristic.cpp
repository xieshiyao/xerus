--- conflicted
+++ resolved
@@ -90,15 +90,9 @@
         GREEDY(greedy_speed, (n*m-(n+m)*r)/(n*m*r))
         GREEDY(greedy_r, -r)
         
-<<<<<<< HEAD
-        static ContractionHeuristic::AddToVector g("greedy_size", greedy_size);
-        static ContractionHeuristic::AddToVector s("greedy_speed", greedy_speed);
-        static ContractionHeuristic::AddToVector r("greedy_r", greedy_r);
-=======
-        ContractionHeuristic::AddToVector greedy_size_heuristic("greedy_size", greedy_size);
-        ContractionHeuristic::AddToVector greedy_speed_heuristic("greedy_speed", greedy_speed);
-        ContractionHeuristic::AddToVector greedy_rank_heuristic("greedy_r", greedy_r);
->>>>>>> 5a0c99ec
+        static ContractionHeuristic::AddToVector greedy_size_heuristic("greedy_size", greedy_size);
+        static ContractionHeuristic::AddToVector greedy_speed_heuristic("greedy_speed", greedy_speed);
+        static ContractionHeuristic::AddToVector greedy_rank_heuristic("greedy_r", greedy_r);
     }
 
 }