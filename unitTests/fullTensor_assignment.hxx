--- conflicted
+++ resolved
@@ -173,15 +173,9 @@
     C[{1,1}]=8;
     
     B(i,J) = B(i,J);
-<<<<<<< HEAD
-    TEST(compare_memory_to_vector(B.data.get(), {1,2,3,4}));
+    TEST(B.compare_to_data({1,2,3,4}));
     B(i,J) = B(J,i);
-    TEST(compare_memory_to_vector(B.data.get(), {1,3,2,4}));
-=======
-    ASSERT(B.compare_to_data({1,2,3,4}));
-    B(i,J) = B(J,i);
-    ASSERT(B.compare_to_data({1,3,2,4}));
->>>>>>> 8ffc46e0
+    TEST(B.compare_to_data({1,3,2,4}));
 )
 
 UNIT_TEST(FullTensor, Assignment_Fixed_Indices,
