// Xerus - A General Purpose Tensor Library
// Copyright (C) 2014-2015 Benjamin Huber and Sebastian Wolf. 
// 
// Xerus is free software: you can redistribute it and/or modify
// it under the terms of the GNU Affero General Public License as published
// by the Free Software Foundation, either version 3 of the License,
// or (at your option) any later version.
// 
// Xerus is distributed in the hope that it will be useful,
// but WITHOUT ANY WARRANTY; without even the implied warranty of
// MERCHANTABILITY or FITNESS FOR A PARTICULAR PURPOSE. See the
// GNU Affero General Public License for more details.
// 
// You should have received a copy of the GNU Affero General Public License
// along with Xerus. If not, see <http://www.gnu.org/licenses/>.
//
// For further information on Xerus visit https://libXerus.org 
// or contact us at contact@libXerus.org.

/**
 * @file
 * @brief Header file for the TTNetwork class (and thus TTTensor and TTOperator).
 */

#pragma once

#include "contractionHeuristic.h"
#include "fullTensor.h"
#include "index.h"
#include "misc/missingFunctions.h"
#include "misc/check.h"

namespace xerus {

	/**
	 * @brief Specialized TensorNetwork class used to represent TTTensor and TToperators.
	 * @details TTTensors correspond to isOperator=FALSE and TTOperators correspond to isOperator=FALSE.
	 */
	template<bool isOperator>
	class TTNetwork final : public TensorNetwork {
	public:
		///@brief The number of external links in each node, i.e. one for TTTensors and two for TTOperators.
		static constexpr const size_t N=isOperator?2:1;
		
		/// @brief Flag indicating whether the TTNetwork is cannonicalized.
		bool cannonicalized;
		
		/**
		 * @brief The position of the core.
		 * @details If cannonicalized is TRUE, corePosition gives the position of the core tensor. All components
		 * with smaller index are then left-orthogonalized and all components with larger index right-orthogonalized.
		 */
		size_t corePosition;		
		
		/*- - - - - - - - - - - - - - - - - - - - - - - - - - Constructors - - - - - - - - - - - - - - - - - - - - - - - - - - - - - - - -*/
		/** 
		 * @brief Constructs an order zero TTNetwork.
		 * @details This is a TensorNetwork with no entries. The global factor (which is the only entry of the tensor)
		 * is set to zero.
		 */
		explicit TTNetwork();
		
		/** 
		 * @brief Constructs an zero initialized TTNetwork with the given degree and ranks all equal to one.
		 * @details Naturally for TTOperators the degree must be even.
		 */
		explicit TTNetwork(const size_t _degree);
		
		/** 
		* @brief Constructs a TTNetwork from the given FullTensor.
		* @details  The higher order SVD algorithm is used to decompose the given Tensor into the TT format.
		* @param _tensor The Tensor to decompose.
		* @param _eps the accuracy to be used in the decomposition.
		* @param _maxRank the maximal allowed rank (applies to all positions).
		*/
		explicit TTNetwork(const Tensor& _tensor, const double _eps=EPSILON, const size_t _maxRank=std::numeric_limits<size_t>::max());
		
		/** 
		* @brief Constructs a TTNetwork from the given FullTensor.
		* @details  The higher order SVD algorithm is used to decompose the given Tensor into the TT format.
		* @param _tensor The Tensor to decompose.
		* @param _eps the accuracy to be used in the decomposition.
		* @param _maxRanks maximal ranks to be used
		*/
		explicit TTNetwork(const Tensor& _tensor, const double _eps, const std::vector<size_t>& _maxRanks);
		
		///@brief Copy constructor for TTNetworks.
		implicit TTNetwork(const TTNetwork & _cpy);
		
		///@brief Move constructor for TTNetworks.
		implicit TTNetwork(	  TTNetwork&& _mov);
		
		/** 
		* @brief Transforms a given TensorNetwork to a TTNetwork.
		* @details This is not yet implemented different from casting to FullTensor and then using a HOSVD.
		* @param _network The network to transform.
		* @param _eps the accuracy to be used in the transformation.
		*/
		explicit TTNetwork(const TensorNetwork &_network, double _eps=EPSILON);
		
		/// Random constructs a TTNetwork with the given dimensions and ranks. The entries of the componend tensors are sampled independendly using the provided random generator and distribution.
		template<class generator, class distribution>
		static TTNetwork construct_random(const std::vector<size_t>& _dimensions, const std::vector<size_t> &_ranks, generator& _rnd, distribution& _dist) {
			REQUIRE(_ranks.size() == _dimensions.size()/N-1,"Non-matching amount of ranks given to TTNetwork::construct_random");
			#ifndef DISABLE_RUNTIME_CHECKS_
				for (const size_t d : _dimensions) {
					REQUIRE(d > 0, "Trying to construct random TTTensor with dimension 0 is illegal.");
				}
				for (const size_t d : _ranks) {
					REQUIRE(d > 0, "Trying to construct random TTTensor with rank 0 is illegal.");
				}
			#endif
			
			TTNetwork result(_dimensions.size());
			const size_t numComponents = _dimensions.size()/N;
			size_t maxDim1 = 1;
			size_t maxDim2 = misc::product(_dimensions);
			
			for(size_t i = 0; i < numComponents; ++i) {
				size_t leftRank = i==0 ? 1 : std::min(_ranks[i-1], std::min(maxDim1, maxDim2));
				maxDim1 *= _dimensions[i] * (isOperator? _dimensions[numComponents+i] : 1);
				maxDim2 /= _dimensions[i] * (isOperator? _dimensions[numComponents+i] : 1);
				size_t rightRank = i==numComponents-1 ? 1 : std::min(_ranks[i], std::min(maxDim1, maxDim2));

				if(isOperator) {
					result.set_component(i, FullTensor::construct_random({leftRank, _dimensions[i], _dimensions[numComponents+i], rightRank}, _rnd, _dist));
				} else {
					result.set_component(i, FullTensor::construct_random({leftRank, _dimensions[i], rightRank}, _rnd, _dist));
				}
			}
			result.cannonicalize_left();
			REQUIRE(result.is_valid_tt(), "Internal Error.");
			return result;
		}
		
		/// Random constructs a TTNetwork with the given dimensions and ranks. The entries of the componend tensors are sampled independendly using the provided random generator and distribution.
		template<class generator, class distribution>
		static TTNetwork construct_random(const std::vector<size_t>& _dimensions, size_t _rank, generator& _rnd, distribution& _dist) {
			return construct_random(_dimensions, std::vector<size_t>(_dimensions.size()/N-1, _rank), _rnd, _dist);
		}
		
		/// Construct a TTOperator with the given dimensions representing the identity. (Only applicable for TTOperators, i.e. not for TTtensors).
		template<bool B = isOperator, typename std::enable_if<B, int>::type = 0>
		static TTNetwork construct_identity(const std::vector<size_t>& _dimensions);
		
		
		TTNetwork& operator=(const TTNetwork& _other) = default;
		
		/*- - - - - - - - - - - - - - - - - - - - - - - - - - Internal helper functions - - - - - - - - - - - - - - - - - - - - - - - - - - - - - - - -*/
	protected:
		static void construct_train_from_full(TensorNetwork& _out, const FullTensor& _A, const double _eps);
		
		static void contract_stack(const IndexedTensorWritable<TensorNetwork> &_me);
			
		/*- - - - - - - - - - - - - - - - - - - - - - - - - - Miscellaneous - - - - - - - - - - - - - - - - - - - - - - - - - - - - - - - -*/
	public:
		/** 
		* @brief Tests whether the network resembles that of a TTTensor and checks consistency with the underlying tensor objects.
		* @details Note that this will NOT check for orthogonality of cannonicalized TTNetworks.
		* @return TRUE if the check is passed, otherwise an exception is thrown and the function does not return.
		*/
		bool is_valid_tt() const;
		
		/** 
		* @brief Computes the dyadic product of @a _lhs and @a _rhs. 
		* @details This function is currently needed to keep the resulting network in the TTNetwork class.
		* Apart from that the result is the same as result(i^d1, j^d2) = _lhs(i^d1)*_rhs(j^d2).
		* @returns the dyadic product as a TTNetwork.
		*/
		static TTNetwork dyadic_product(const TTNetwork &_lhs, const TTNetwork &_rhs);
		
		/** 
		 * @brief Computes the dyadic product of all given TTNetworks. 
		 * @details This is nothing but the repeated application of dyadic_product() for the given TTNetworks.
		 * @returns the dyadic product as a TTNetwork.
		 */
		static TTNetwork dyadic_product(const std::vector<std::reference_wrapper<TTNetwork>> &_tensors);
		
		/**
		 * @brief Calculates the componentwise product of two tensors given in the TT format.
		 * @details In general the resulting rank = rank(A)*rank(B). Retains the core position of @a _A
		 */
		static TTNetwork entrywise_product(const TTNetwork &_A, const TTNetwork &_B);
		
		/**
		 * @brief Computes the entrywise square of the tensor.
		 * @details In general the resulting equals rank*(rank+1)/2. Retains the core position.
		 */
		void entrywise_square();
		
		/** 
		* @brief Complete access to a specific component of the TT decomposition.
		* @note This function will not update rank and external dimension informations if it is used to set a component.
		* @details This function gives complete access to the components, only intended for internal use.
		* @param _idx index of the component to access.
		* @returns a reference to the requested component.
		*/
		Tensor& component(const size_t _idx);
		
		/** 
		* @brief Read access to a specific component of the TT decomposition.
		* @details This function should be used to access the components, instead of direct access via
		* nodes[...], because the implementation does not store the first component in nodes[0] but rather as
		* nodes[1] etc. nodes[0] is an order one node with dimension one only used to allow the first component
		* to be an order three tensor.
		* @param _idx index of the component to access.
		* @returns a const reference to the requested component.
		*/
		const Tensor &get_component(const size_t _idx) const;
		
		/** 
		* @brief Sets a specific component of the TT decomposition.
		* @details This function also takes care of adjusting the corresponding link dimensions and external dimensions
		* if needed. However this might still leave the TTNetwork in an invalid if the rank is changed. In this case it
		* is the callers responsibility to also update the other component tensors consistently to account for that rank
		* change.
		* @param _idx index of the component to set.
		* @param _T Tensor to use as the new component tensor.
		*/
		void set_component(const size_t _idx, const Tensor &_T);
		
		/** 
		* @brief Sets a specific component of the TT decomposition.
		* @details This function also takes care of adjusting the corresponding link dimensions and external dimensions
		* if needed. However this might still leave the TTNetwork in an invalid if the rank is changed. In this case it
		* is the callers responsibility to also update the other component tensors consistently to account for that rank
		* change.
		* @param _idx index of the component to set.
		* @param _T Tensor to use as the new component tensor.
		*/
		void set_component(size_t _idx, std::unique_ptr<Tensor> &&_T);
		
		/** 
		* @brief Splits the TTNetwork into two parts by removing the node.
		* @param _position index of the component to be removed, thereby also defining the position 
		*of the split.
		* @return a std::pair containing the two remaining parts as TensorNetworks.
		*/
		std::pair<TensorNetwork, TensorNetwork> chop(const size_t _position) const;
		
		/** 
		 * @brief Reduce all ranks up to a given accuracy and maximal number.
		 * @param _maxRanks maximal allowed ranks. All current ranks that are larger than the given ones are reduced by truncation.
		 * @param _eps the accuracy to use for truncation in the individual SVDs.
		 */
		void round(const std::vector<size_t>& _maxRanks, const double _eps = EPSILON);
		
		/** 
		 * @brief Reduce all ranks to the given number.
		 * @param _maxRank maximal allowed rank. All current ranks that are larger than this are reduced by truncation.
		 */
		void round(const size_t _maxRank);
		
		/** 
		 * @brief Reduce all ranks to the given number.
		 * @param _maxRank maximal allowed rank. All current ranks that are larger than this are reduced by truncation.
		 */
		void round(const int _maxRank);
		
		/** 
		 * @brief Reduce all ranks up to a given accuracy.
		 * @param _eps the accuracy to use for truncation in the individual SVDs.
		 */
		void round(const value_t _eps);

		/** 
		 * @brief Applies the soft threshholding operation to all ranks.
		 * @param _tau the soft threshholding parameter to be applied. I.e. all singular values are reduced to max(0, Lambda_ui - _tau).
		 */
		void soft_threshold(const double _tau, const bool _preventZero = false);
		
		/** 
		 * @brief Applies soft threshholding operations to all ranks.
		 * @param _taus the soft threshholding parameters to be applied. I.e. all singular values of the j-th matrification are reduced to max(0, Lambda_ui - _tau[j]).
		 */
		void soft_threshold(const std::vector<double>& _taus, const bool _preventZero = false);
		
		

		/** 
		 * @brief Gets the ranks of the TTNetwork.
		 * @return A vector containing the current ranks.
		 */
		std::vector<size_t> ranks() const;
		
		/** 
		 * @brief Gets the rank of a specific egde of the TTNetwork.
		 * @param _i Position of the edge in question.
		 * @return The current rank of edge _i.
		 */
		size_t rank(const size_t _i) const;
		
		/** 
		 * @brief Calculates the storage requirement of the current representation.
		 * @return The datasize in sizeof(value_t).
		 */
		size_t datasize() const;
		
		/** 
		 * @brief Move the core to a new position.
		 * @details The core is moved to @a _position and the nodes between the old and the new position are orthogonalized
		 * accordingly. If the TTNetwork is not yet cannonicalized it will be with @a _position as new corePosition.
		 * @param _position the new core position.
		 * @param _keepRank by default a rank revealing QR decomposition is used to move the core and the ranks are reduced
		 * accordingly. If @a _keepRank is set the rank is not reduced, this is need e.g. in the ALS.
		 */
		void move_core(const size_t _position, const bool _keepRank=false);
		
		/**
		 * @brief stores @a _pos as the current core position without verifying of ensuring that this is the case
		 * @details this is particularly useful after constructing an own TT tensor with set_component calls
		 * as these will assume that all orthogonalities are destroyed
		 */
		void assume_core_position(const size_t _pos);
		
		/** 
		 * @brief Move the core to the left.
		 * @details Basically calls move_core() with _position = 0
		 */
		void cannonicalize_left();
		
		/** 
		 * @brief Move the core to the left.
		 * @details Basically calls move_core() with _position = degree()-1
		 */
		void cannonicalize_right();
			
		/** 
		 * @brief Transpose the TTOperator
		 * @details Swaps all external indices to create the transposed operator.
		 */
		template<bool B = isOperator, typename std::enable_if<B, int>::type = 0>
		void transpose() {
			Index i,r,l,j;
			for (size_t n=0; n < degree()/N; ++n) {
				std::unique_ptr<Tensor> At(nodes[n+1].tensorObject->construct_new());
				(*At)(l,j,i,r) = get_component(n)(l,i,j,r);
				set_component(n, std::move(At));
			}
		}
		
		
		virtual TensorNetwork* get_copy() const override;
		
		virtual value_t frob_norm() const override;
		
		/** 
		 * @brief Finds the position of the approximately largest entry.
		 * @details Uses an algorithms to find an entry that is at least of size @a _accuracy * X_max in absolute value,
		 * where X_max is the largest entry of the tensor. The smaller @a _accuracy, the faster the algorithm will work.
		 * @param _accuracy factor that determains the maximal deviation of the returned entry from the true largest entry.
		 * @param _lowerBound a lower bound for the largest entry, i.e. there must be an entry in the tensor which is at least of
		 * this size (in absolute value). The algorithm may fail completely if this is not fullfilled, but will work using its own 
		 * approximation if no value (i.e. 0.0) is given.
		 * @return the position of the entry found.
		 */
<<<<<<< HEAD
		size_t find_largest_entry(const double _accuracy, size_t& _maxRank, size_t& _interationCount, const value_t _lowerBound = 0.0) const;

        
        virtual bool is_in_expected_format() const override;
        
        /*- - - - - - - - - - - - - - - - - - - - - - - - - -  Basic arithmetics - - - - - - - - - - - - - - - - - - - - - - - - - - */
        /** 
=======
		size_t find_largest_entry(const double _accuracy, const value_t _lowerBound = 0.0) const;
		
		virtual bool is_in_expected_format() const override;
		
		/*- - - - - - - - - - - - - - - - - - - - - - - - - -  Basic arithmetics - - - - - - - - - - - - - - - - - - - - - - - - - - */
		/** 
>>>>>>> c7342034
		 * @brief Adds a given TTNetwork to this one.
		 * @details To be well-defined it is required that the dimensions of this and @a _other coincide. 
		 * The rank of the result are in general the entrywise sum of the ranks of this and @a _other.
		 * @param _other the TTNetwork to add.
		 * @return reference to this TTNetwork.
		 */
		TTNetwork& operator+=(const TTNetwork& _other);
		
		/** 
		 * @brief Calculates the entrywise sum of this TTNetwork and @a _other.
		 * @details To be well-defined it is required that the dimensions of this and @a _other coincide. 
		 * The rank of the result are in general the entrywise sum of the ranks of this and @a _other.
		 * @param _other the second summand.
		 * @return the sum.
		 */
		TTNetwork  operator+(const TTNetwork& _other) const;
		
		/** 
		 * @brief Subtracts the @a _other TTNetwork entrywise from this one.
		 * @details To be well-defined it is required that the dimensions of this and @a _other coincide. 
		 * The rank of the result are in general the entrywise sum of the ranks of this and @a _other.
		 * @param _other the Tensor to be subtracted to this one.
		 * @return a reference to this TTNetwork.
		 */
		TTNetwork& operator-=(const TTNetwork& _other);
		
		/** 
		 * @brief Calculates the entrywise difference between this TTNetwork and @a _other.
		 * @details To be well-defined it is required that the dimensions of this and @a _other coincide. 
		 * The rank of the result are in general the entrywise sum of the ranks of this and @a _other.
		 * @param _other the subtrahend,
		 * @return the difference.
		 */
		TTNetwork  operator-(const TTNetwork& _other) const;
		
		
		virtual void operator*=(const value_t _factor) override;
		
		
		/** 
		 * @brief Calculates the entrywise multiplication of this TensorNetwork with a constant @a _factor.
		 * @details Internally this only results in a change in the global factor.
		 * @param _factor the factor,
		 * @return the resulting scaled TensorNetwork.
		 */
		TTNetwork  operator*(const value_t _factor) const;
		
		virtual void operator/=(const value_t _divisor) override;
		
		/** 
		 * @brief Calculates the entrywise divison of this TensorNetwork by a constant @a _divisor.
		 * @details Internally this only results in a change in the global factor.
		 * @param _divisor the divisor,
		 * @return the resulting scaled TensorNetwork.
		 */
		TTNetwork  operator/(const value_t _div) const;
		
		
		/*- - - - - - - - - - - - - - - - - - - - - - - - - - Operator specializations - - - - - - - - - - - - - - - - - - - - - - - - - - */
		static bool specialized_contraction_f(IndexedTensorWritable<TensorNetwork> &_out, const IndexedTensorReadOnly<TensorNetwork> &_me, const IndexedTensorReadOnly<TensorNetwork> &_other);
		static bool specialized_sum_f(IndexedTensorWritable<TensorNetwork> &_out, const IndexedTensorReadOnly<TensorNetwork> &_me, const IndexedTensorReadOnly<TensorNetwork> &_other);
		virtual bool specialized_contraction(IndexedTensorWritable<TensorNetwork> &_out, const IndexedTensorReadOnly<TensorNetwork> &_me, const IndexedTensorReadOnly<TensorNetwork> &_other) const override {
			return specialized_contraction_f(_out, _me, _other);
		}
		virtual bool specialized_sum(IndexedTensorWritable<TensorNetwork> &_out, const IndexedTensorReadOnly<TensorNetwork> &_me, const IndexedTensorReadOnly<TensorNetwork> &_other) const override {
			return specialized_sum_f(_out, _me, _other);
		}
		virtual void specialized_evaluation(const IndexedTensorWritable<TensorNetwork> &_me, const IndexedTensorReadOnly<TensorNetwork> &_other) override;
		
	};

	template<bool isOperator>
	static _inline_ TTNetwork<isOperator> operator*(const value_t _lhs, const TTNetwork<isOperator>& _rhs) { return _rhs*_lhs; }


	typedef TTNetwork<false> TTTensor;
	typedef TTNetwork<true> TTOperator;

	namespace internal {
		template<bool isOperator>
		/// Internal class used to represent stacks of (possibly multiply) applications of TTOperators to either a TTTensor or TTOperator.
		class TTStack final : public TensorNetwork {
		public:
			bool cannonicalization_required;
			size_t futureCorePosition;
			
			explicit TTStack(bool _canno, size_t _corePos=0) : cannonicalization_required(_canno), futureCorePosition(_corePos) {};
			
			
			virtual void operator*=(const value_t _factor) override {
				REQUIRE(nodes.size() > 0, "There must not be a TTNetwork without any node");
				
				if(cannonicalization_required) {
					*nodes[futureCorePosition+1].tensorObject *= _factor;
				} else if(degree() > 0) {
					*nodes[1].tensorObject *= _factor;
				} else {
					*nodes[0].tensorObject *= _factor;
				}
			}
		
			virtual void operator/=(const value_t _divisor) override {
				operator*=(1/_divisor);
			}
			
		
			/*- - - - - - - - - - - - - - - - - - - - - - - - - - Operator specializations - - - - - - - - - - - - - - - - - - - - - - - - - - */
			virtual void specialized_evaluation(const IndexedTensorWritable<TensorNetwork> &_me _unused_ , const IndexedTensorReadOnly<TensorNetwork> &_other _unused_) override {
				LOG(fatal, "TTStack not supported as a storing type");
			}
			virtual bool specialized_contraction(IndexedTensorWritable<TensorNetwork> &_out, const IndexedTensorReadOnly<TensorNetwork> &_me, const IndexedTensorReadOnly<TensorNetwork> &_other) const override {
				return TTNetwork<isOperator>::specialized_contraction_f(_out, _me, _other);
			}
			virtual bool specialized_sum(IndexedTensorWritable<TensorNetwork> &_out, const IndexedTensorReadOnly<TensorNetwork> &_me, const IndexedTensorReadOnly<TensorNetwork> &_other) const override {
				return TTNetwork<isOperator>::specialized_sum_f(_out, _me, _other);
			}
			
			virtual TensorNetwork* get_copy() const override {
// 				LOG(fatal, "Forbidden");
				return new TTStack(*this);
			}
			
			virtual value_t frob_norm() const override {
				Index i;
				TTNetwork<isOperator> tmp(this->degree());
				tmp(i&0) = (*this)(i&0);
				return tmp.frob_norm();
			}
		};
	}
}<|MERGE_RESOLUTION|>--- conflicted
+++ resolved
@@ -354,22 +354,12 @@
 		 * approximation if no value (i.e. 0.0) is given.
 		 * @return the position of the entry found.
 		 */
-<<<<<<< HEAD
 		size_t find_largest_entry(const double _accuracy, size_t& _maxRank, size_t& _interationCount, const value_t _lowerBound = 0.0) const;
-
         
         virtual bool is_in_expected_format() const override;
         
         /*- - - - - - - - - - - - - - - - - - - - - - - - - -  Basic arithmetics - - - - - - - - - - - - - - - - - - - - - - - - - - */
         /** 
-=======
-		size_t find_largest_entry(const double _accuracy, const value_t _lowerBound = 0.0) const;
-		
-		virtual bool is_in_expected_format() const override;
-		
-		/*- - - - - - - - - - - - - - - - - - - - - - - - - -  Basic arithmetics - - - - - - - - - - - - - - - - - - - - - - - - - - */
-		/** 
->>>>>>> c7342034
 		 * @brief Adds a given TTNetwork to this one.
 		 * @details To be well-defined it is required that the dimensions of this and @a _other coincide. 
 		 * The rank of the result are in general the entrywise sum of the ranks of this and @a _other.
