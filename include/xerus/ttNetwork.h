--- conflicted
+++ resolved
@@ -28,7 +28,7 @@
 namespace xerus {
 
     template<bool isOperator>
-<<<<<<< HEAD
+	/// The TTNetwork class is used to represent TTTensor and TToperators (depending on the template argument) and is a special kind of TensorNetwork.
     class TTNetwork : public TensorNetwork {
 	protected:
 		static constexpr size_t N=isOperator?2:1;
@@ -39,18 +39,10 @@
 		cannonicalization_t cannonicalization; 
     public:
         /*- - - - - - - - - - - - - - - - - - - - - - - - - - Constructors - - - - - - - - - - - - - - - - - - - - - - - - - - - - - - - -*/
+		/// Constructs an order zero TTNetwork.
         explicit TTNetwork() = default;
         
-=======
-    /// The TTNetwork class is used to represent TTTensor and TToperators (depending on the template argument) and is a special kind of TensorNetwork.
-    class TTNetwork : public TensorNetwork {    
-    public:
-        /*- - - - - - - - - - - - - - - - - - - - - - - - - - Constructors - - - - - - - - - - - - - - - - - - - - - - - - - - - - - - - -*/
-        /// Constructs an order zero TTNetwork.
-        explicit TTNetwork();
-		
         /// Constructs an zero initialized TTNetwork with the given degree and ranks all equal to one. Naturally for TTOperators the degree must be even.
->>>>>>> 5a0c99ec
         explicit TTNetwork(const size_t _degree);
         
 		/// Constructs a TTNetwork from the given FullTensor, using the higher order SVD algorithm. Opionally an accuracy can be given.
@@ -158,15 +150,10 @@
         TTNetwork& operator=(const TTNetwork& _other) = default;
         
         /*- - - - - - - - - - - - - - - - - - - - - - - - - - Internal helper functions - - - - - - - - - - - - - - - - - - - - - - - - - - - - - - - -*/
-<<<<<<< HEAD
     protected:
         void round_train(const std::vector<size_t>& _maxRanks, const double _eps);
-=======
-	protected:
-        static void construct_train_from_full(TensorNetwork& _out, const FullTensor& _A, const double _eps);
-        
-        static void round_train(TensorNetwork& _me, const std::vector<size_t>& _maxRanks, const double _eps);
->>>>>>> 5a0c99ec
+
+		static void construct_train_from_full(TensorNetwork& _out, const FullTensor& _A, const double _eps);
         
         static void contract_stack(const IndexedTensorWritable<TensorNetwork> &_me);
             
