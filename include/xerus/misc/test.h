--- conflicted
+++ resolved
@@ -97,10 +97,6 @@
 		#endif
 	}}}
 #else
-<<<<<<< HEAD
-	#define REQUIRE_TEST (void)0
-=======
->>>>>>> 040f5bb6
 	#define UNIT_TEST(grp, name, ...)
 	#define REQUIRE_TEST (void)0
 #endif