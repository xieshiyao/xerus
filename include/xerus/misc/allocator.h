// Xerus - A General Purpose Tensor Library
// Copyright (C) 2014-2015 Benjamin Huber and Sebastian Wolf. 
// 
// Xerus is free software: you can redistribute it and/or modify
// it under the terms of the GNU Affero General Public License as published
// by the Free Software Foundation, either version 3 of the License,
// or (at your option) any later version.
// 
// Xerus is distributed in the hope that it will be useful,
// but WITHOUT ANY WARRANTY; without even the implied warranty of
// MERCHANTABILITY or FITNESS FOR A PARTICULAR PURPOSE. See the
// GNU Affero General Public License for more details.
// 
// You should have received a copy of the GNU Affero General Public License
// along with Xerus. If not, see <http://www.gnu.org/licenses/>.
//
// For further information on Xerus visit https://libXerus.org 
// or contact us at contact@libXerus.org.

/**
 * @file
 * @brief Header file for the data structures used by the custom new and delete operators
 */


#pragma once
#include <cstdio>
#include <cstdlib>
#include <vector>
#include <array>
#include <set>
#include <ext/malloc_allocator.h>

namespace xerus { namespace misc {

extern void* (*r_malloc)(size_t);
extern void (*r_free)(void*);
	
using Mallocator = __gnu_cxx::malloc_allocator<void*>;

struct AllocatorStorage {
	static constexpr size_t POOL_SIZE = 3*1024*1024;
	static constexpr size_t BUCKET_SIZE = 32;
	static constexpr size_t NUM_BUCKETS = 64;
	static constexpr size_t SMALLEST_NOT_CACHED_SIZE = BUCKET_SIZE * NUM_BUCKETS;
	
	std::array<std::vector<uint8_t*, Mallocator>, NUM_BUCKETS> buckets;
	std::vector<std::pair<uint8_t*, uint8_t*>, Mallocator> pools;
	
	AllocatorStorage();
	~AllocatorStorage();
	
<<<<<<< HEAD
	DebugAllocator() {};
	template <class T> DebugAllocator(const DebugAllocator<T>& other) {}
	Tp* allocate(unsigned long n) {
		n = n * sizeof(Tp);
		if (n<1000) {
			allocatorStorage::allocCount[n] += 1;
			allocatorStorage::currAlloc[n] += 1;
			if (allocatorStorage::currAlloc[n] > allocatorStorage::maxAlloc[n]) {
				allocatorStorage::maxAlloc[n] = allocatorStorage::currAlloc[n];
			}
		}
		// TODO check whether n*sizeof overflows
		return static_cast<Tp*>(::operator new(n));
	}
	void deallocate(Tp* p, unsigned long n) {
		if (p == nullptr) return;
		n = n * sizeof(Tp);
		if (n<1000) {
			allocatorStorage::currAlloc[n] -= 1;
// 			if (allocatorStorage::currAlloc[n] < 0) {
// 				allocatorStorage::currAlloc[n] = 0;
// 			}
		}
		::operator delete(p);
	}
=======
	static void create_new_pool();

	static unsigned long allocCount[NUM_BUCKETS];
	static long maxAlloc[NUM_BUCKETS];
	static long currAlloc[NUM_BUCKETS];
>>>>>>> bcef519f
};

extern thread_local AllocatorStorage astore;

}}



<|MERGE_RESOLUTION|>--- conflicted
+++ resolved
@@ -50,39 +50,11 @@
 	AllocatorStorage();
 	~AllocatorStorage();
 	
-<<<<<<< HEAD
-	DebugAllocator() {};
-	template <class T> DebugAllocator(const DebugAllocator<T>& other) {}
-	Tp* allocate(unsigned long n) {
-		n = n * sizeof(Tp);
-		if (n<1000) {
-			allocatorStorage::allocCount[n] += 1;
-			allocatorStorage::currAlloc[n] += 1;
-			if (allocatorStorage::currAlloc[n] > allocatorStorage::maxAlloc[n]) {
-				allocatorStorage::maxAlloc[n] = allocatorStorage::currAlloc[n];
-			}
-		}
-		// TODO check whether n*sizeof overflows
-		return static_cast<Tp*>(::operator new(n));
-	}
-	void deallocate(Tp* p, unsigned long n) {
-		if (p == nullptr) return;
-		n = n * sizeof(Tp);
-		if (n<1000) {
-			allocatorStorage::currAlloc[n] -= 1;
-// 			if (allocatorStorage::currAlloc[n] < 0) {
-// 				allocatorStorage::currAlloc[n] = 0;
-// 			}
-		}
-		::operator delete(p);
-	}
-=======
 	static void create_new_pool();
 
 	static unsigned long allocCount[NUM_BUCKETS];
 	static long maxAlloc[NUM_BUCKETS];
 	static long currAlloc[NUM_BUCKETS];
->>>>>>> bcef519f
 };
 
 extern thread_local AllocatorStorage astore;
